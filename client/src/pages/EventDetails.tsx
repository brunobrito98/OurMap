import { useParams, useLocation } from "wouter";
import { useQuery, useMutation, useQueryClient } from "@tanstack/react-query";
import { Button } from "@/components/ui/button";
import { Badge } from "@/components/ui/badge";
import { Avatar, AvatarImage, AvatarFallback } from "@/components/ui/avatar";
import MapComponent from "@/components/MapComponent";
import { useAuth } from "@/hooks/useAuth";
import { useToast } from "@/hooks/use-toast";
import { isUnauthorizedError } from "@/lib/authUtils";
import { apiRequest } from "@/lib/queryClient";
import type { EventWithDetails } from "@shared/schema";
import EventRatingForm from "@/components/EventRatingForm";
import Rating from "@/components/ui/rating";
import OrganizerRating from "@/components/OrganizerRating";
import EventRatingsDisplay from "@/components/EventRatingsDisplay";
import { 
  ArrowLeft, 
  Home, 
  Edit, 
  Share2, 
  Calendar, 
  Clock, 
  MapPin, 
  Navigation,
  Users,
  Check,
  Loader2,
  CalendarX,
  Music,
  Utensils,
  Zap,
  Palette,
  Laptop
} from "lucide-react";

export default function EventDetails() {
  const { id } = useParams();
  const [, navigate] = useLocation();
  const { user, isAuthenticated } = useAuth();
  const { toast } = useToast();
  const queryClient = useQueryClient();

  const { data: event, isLoading } = useQuery<EventWithDetails>({
    queryKey: ['/api/events', id],
    enabled: !!id,
  });

  // Fetch attendees with their profile photos
  const { data: attendees = [] } = useQuery<any[]>({
    queryKey: ['/api/events', id, 'attendees'],
    enabled: !!id,
  });

  const handleAttendanceAction = () => {
    if (!isAuthenticated) {
      toast({
        title: "Login necessário",
        description: "Faça login para confirmar sua presença no evento!",
        variant: "destructive",
      });
        setTimeout(() => {
          const fullPath = `${window.location.pathname}${window.location.search}${window.location.hash}`;
          window.location.href = `/login?redirect=${encodeURIComponent(fullPath)}`;
        }, 500);
      return;
    }
    
    // Se autenticado, procede com a mutation
    attendMutation.mutate(isConfirmed ? 'not_going' : 'attending');
  };

  const attendMutation = useMutation({
    mutationFn: async (status: string) => {
      await apiRequest('POST', `/api/events/${id}/attend`, { status });
    },
    onSuccess: () => {
      queryClient.invalidateQueries({ queryKey: ['/api/events', id] });
      queryClient.invalidateQueries({ queryKey: ['/api/events', id, 'attendees'] });
      toast({
        title: "Sucesso",
        description: "Sua confirmação foi atualizada!",
      });
    },
    onError: (error) => {
      if (isUnauthorizedError(error)) {
        toast({
          title: "Unauthorized",
          description: "You are logged out. Logging in again...",
          variant: "destructive",
        });
        setTimeout(() => {
          const fullPath = `${window.location.pathname}${window.location.search}${window.location.hash}`;
          window.location.href = `/login?redirect=${encodeURIComponent(fullPath)}`;
        }, 500);
        return;
      }
      toast({
        title: "Erro",
        description: "Falha ao atualizar confirmação",
        variant: "destructive",
      });
    },
  });

  if (isLoading) {
    return (
      <div className="min-h-screen bg-background">
        <div className="animate-pulse">
          <div className="h-64 bg-muted"></div>
          <div className="p-4 space-y-4">
            <div className="h-8 bg-muted rounded"></div>
            <div className="h-4 bg-muted rounded w-3/4"></div>
            <div className="h-32 bg-muted rounded"></div>
          </div>
        </div>
      </div>
    );
  }

  if (!event) {
    return (
      <div className="min-h-screen bg-background flex items-center justify-center">
        <div className="text-center">
          <CalendarX className="w-16 h-16 text-muted-foreground mb-4 mx-auto" />
          <p className="text-muted-foreground">Evento não encontrado</p>
          <Button onClick={() => navigate("/")} className="mt-4">
            <Home className="w-4 h-4 mr-2" />
            Voltar ao início
          </Button>
        </div>
      </div>
    );
  }

  const isOrganizer = Boolean(user && typeof user === 'object' && user !== null && 'id' in user && user.id === event?.organizer?.id);
  const userAttendance = event.userAttendance?.status;
  const isConfirmed = userAttendance === 'attending';

  const formatDate = (date: string | Date) => {
    return new Date(date).toLocaleDateString('pt-BR', {
      day: 'numeric',
      month: 'long',
      year: 'numeric',
    });
  };

  const formatTime = (date: string | Date) => {
    return new Date(date).toLocaleTimeString('pt-BR', {
      hour: '2-digit',
      minute: '2-digit',
    });
  };

  const getCategoryIcon = (category: string) => {
    const iconMap: Record<string, React.ComponentType<{className?: string}>> = {
      music: Music,
      food: Utensils,
      sports: Zap,
      art: Palette,
      tech: Laptop,
    };
    return iconMap[category] || Calendar;
  };

  const getCategoryColor = (category: string) => {
    const colors: Record<string, string> = {
      music: 'bg-purple-100 text-purple-700',
      food: 'bg-orange-100 text-orange-700',
      sports: 'bg-green-100 text-green-700',
      art: 'bg-pink-100 text-pink-700',
      tech: 'bg-blue-100 text-blue-700',
    };
    return colors[category] || 'bg-accent/10 text-accent';
  };

  return (
    <div className="min-h-screen bg-background">
      {/* Header with Navigation Buttons */}
      <div className="bg-white border-b border-border p-4 sticky top-0 z-30">
        <div className="flex items-center justify-between">
          <div className="flex items-center space-x-3">
            <Button
              onClick={() => window.history.back()}
              variant="ghost"
              size="sm"
              data-testid="button-back"
              title="Voltar"
            >
              <ArrowLeft className="w-5 h-5" />
            </Button>
            <h2 className="font-semibold text-foreground">Detalhes do Evento</h2>
          </div>
          <div className="flex items-center space-x-2">
            <Button
              onClick={() => navigate("/")}
              variant="ghost"
              size="sm"
              data-testid="button-home"
              title="Ir para início"
            >
              <Home className="w-5 h-5" />
            </Button>
            {isOrganizer && (
              <Button
                onClick={() => navigate(`/edit/${event.id}`)}
                variant="ghost"
                size="sm"
                data-testid="button-edit"
                title="Editar evento"
              >
                <Edit className="w-5 h-5" />
              </Button>
            )}
            <Button 
              variant="ghost" 
              size="sm" 
              data-testid="button-share"
              title="Compartilhar"
            >
              <Share2 className="w-5 h-5" />
            </Button>
          </div>
        </div>
      </div>

      <div className="pb-20">
        {/* Event Hero Image */}
        <div 
          className="relative h-64 bg-cover bg-center"
          style={{
            backgroundImage: event.coverImageUrl 
              ? `url(${event.coverImageUrl})` 
              : "url('https://images.unsplash.com/photo-1493225457124-a3eb161ffa5f?ixlib=rb-4.0.3&auto=format&fit=crop&w=800&h=600')"
          }}
        >
          <div className="absolute inset-0 bg-black/40"></div>
          <div className="absolute bottom-4 left-4 right-4">
            <div className="bg-white/10 backdrop-blur-md rounded-2xl p-4">
              <h1 className="text-2xl font-bold text-white mb-2" data-testid="text-event-title">
                {event.title}
              </h1>
              <div className="flex items-center space-x-4">
                <div className="flex items-center space-x-1 text-white/90">
                  <Calendar className="w-4 h-4" />
                  <span className="text-sm" data-testid="text-event-date">
                    {formatDate(event.dateTime)}
                  </span>
                </div>
                <div className="flex items-center space-x-1 text-white/90">
                  <Clock className="w-4 h-4" />
                  <span className="text-sm" data-testid="text-event-time">
                    {formatTime(event.dateTime)}
                  </span>
                </div>
              </div>
            </div>
          </div>
        </div>

        {/* Event Info */}
        <div className="p-4">
          {/* Organizer */}
          <div className="flex items-center space-x-3 mb-6">
            <Avatar className="w-12 h-12">
              <AvatarImage src={event.organizer.profileImageUrl || undefined} />
              <AvatarFallback>
                {event.organizer.firstName?.[0]}{event.organizer.lastName?.[0]}
              </AvatarFallback>
            </Avatar>
            <div className="flex-1">
              <p className="font-semibold text-foreground" data-testid="text-organizer-name">
                {event.organizer.firstName} {event.organizer.lastName}
              </p>
              <p className="text-sm text-muted-foreground">Organizador</p>
            </div>
            <OrganizerRating organizerId={event.organizer.id} />
          </div>

          {/* Category and Distance */}
          <div className="flex items-center space-x-3 mb-6">
            <Badge className={getCategoryColor(event.category)}>
              {(() => {
                const IconComponent = getCategoryIcon(event.category);
                return <IconComponent className="w-3 h-3 mr-1" />;
              })()}
              {event.category.charAt(0).toUpperCase() + event.category.slice(1)}
            </Badge>
            {event.distance && (
              <>
                <span className="text-muted-foreground text-xs">•</span>
                <span className="text-muted-foreground text-xs flex items-center" data-testid="text-event-distance">
                  <MapPin className="w-3 h-3 mr-1" />
                  {event.distance.toFixed(1)} km
                </span>
              </>
            )}
          </div>

          {/* Description */}
          {event.description && (
            <div className="mb-6">
              <h3 className="font-semibold text-foreground mb-3">Sobre o evento</h3>
              <p className="text-muted-foreground leading-relaxed" data-testid="text-event-description">
                {event.description}
              </p>
            </div>
          )}

          {/* Location Card */}
          <div className="bg-card border border-border rounded-2xl p-4 mb-6">
            <div className="flex items-center justify-between mb-3">
              <h3 className="font-semibold text-foreground">Localização</h3>
              {event.distance && (
                <span className="text-sm text-primary font-medium flex items-center">
                  <MapPin className="w-4 h-4 mr-1" />
                  {event.distance.toFixed(1)} km
                </span>
              )}
            </div>
            
            <p className="text-muted-foreground text-sm mb-3" data-testid="text-event-address">
              {event.location}
            </p>
            
            {/* Interactive Map */}
            <div className="rounded-xl overflow-hidden mb-3">
              <MapComponent
                latitude={event.latitude ? parseFloat(event.latitude) : 0}
                longitude={event.longitude ? parseFloat(event.longitude) : 0}
                height={128}
                showMarker
                address={event.location}
              />
            </div>
            
            <Button
              className="w-full"
              onClick={() => window.open(`https://www.google.com/maps/dir/?api=1&destination=${event.latitude},${event.longitude}`, '_blank')}
              data-testid="button-directions"
            >
              <Navigation className="w-4 h-4 mr-2" />Como chegar
            </Button>
          </div>

          {/* Attendees */}
          <div className="mb-6">
            <div className="flex items-center justify-between mb-3">
              <h3 className="font-semibold text-foreground">
                Confirmados ({event.attendanceCount})
              </h3>
              {attendees.length > 5 && (
                <button className="text-primary text-sm font-medium flex items-center" data-testid="button-view-all-attendees">
                  <Users className="w-4 h-4 mr-1" />
                  Ver todos
                </button>
              )}
            </div>
            
            <div className="space-y-3">
              {attendees.slice(0, 5).map((attendee: any) => (
                <button
                  key={attendee.id}
                  onClick={() => attendee.username && navigate(`/profile/@${attendee.username}`)}
                  className="flex items-center space-x-3 w-full text-left p-2 rounded-lg hover:bg-accent/5 transition-colors"
                  data-testid={`link-attendee-profile-${attendee.id}`}
                >
                  <Avatar className="w-10 h-10 flex-shrink-0">
                    <AvatarImage src={attendee.profileImageUrl || undefined} />
                    <AvatarFallback>
                      {attendee.firstName?.[0]}{attendee.lastName?.[0]}
                    </AvatarFallback>
                  </Avatar>
                  <div className="flex-1 min-w-0">
                    <p className="font-medium text-foreground truncate" data-testid={`text-attendee-name-${attendee.id}`}>
                      {attendee.firstName && attendee.lastName 
                        ? `${attendee.firstName} ${attendee.lastName}`
                        : attendee.firstName || attendee.lastName || 'Usuário'}
                    </p>
                    {attendee.username && (
                      <p className="text-sm text-muted-foreground truncate" data-testid={`text-attendee-username-${attendee.id}`}>
                        @{attendee.username}
                      </p>
                    )}
                  </div>
                </button>
              ))}
              {attendees.length === 0 && event.attendanceCount > 0 && (
<<<<<<< HEAD
                <div className="flex items-center justify-center text-muted-foreground text-sm">
                  <Loader2 className="w-4 h-4 mr-2 animate-spin" />
=======
                <div className="flex items-center justify-center text-muted-foreground text-sm py-4">
                  <i className="fas fa-spinner fa-spin mr-2"></i>
>>>>>>> 6057c910
                  Carregando confirmados...
                </div>
              )}
            </div>
          </div>

          {/* Friends Going Section - apenas para usuários logados */}
          {isAuthenticated && event.friendsGoing && event.friendsGoing.length > 0 && (
            <div className="bg-accent/5 border border-accent/20 rounded-2xl p-4 mb-6">
              <div className="flex items-center space-x-2 mb-3">
                <Users className="w-5 h-5 text-accent" />
                <h3 className="font-semibold text-foreground">Seus amigos vão</h3>
              </div>
              <div className="flex items-center space-x-3">
                <div className="flex -space-x-2">
                  {event.friendsGoing.slice(0, 3).map((friend) => (
                    <Avatar key={friend.id} className="w-8 h-8 border-2 border-white">
                      <AvatarImage src={friend.profileImageUrl || undefined} />
                      <AvatarFallback className="text-xs">
                        {friend.firstName?.[0]}{friend.lastName?.[0]}
                      </AvatarFallback>
                    </Avatar>
                  ))}
                </div>
                <p className="text-sm text-muted-foreground" data-testid="text-friends-going">
                  {event.friendsGoing.map(f => f.firstName).join(", ")} 
                  {event.friendsGoing.length === 1 ? " confirmou" : " confirmaram"} presença
                </p>
              </div>
            </div>
          )}

          {/* Event Rating Section */}
          <EventRatingsDisplay eventId={event.id} />
          
          {/* Rating Form */}
          <EventRatingForm 
            eventId={event.id} 
            eventTitle={event.title}
            organizerName={`${event.organizer.firstName} ${event.organizer.lastName}`}
          />
        </div>
      </div>

      {/* Fixed Bottom CTA */}
      <div className="fixed bottom-0 left-0 right-0 bg-white border-t border-border p-4">
        <div className="max-w-sm mx-auto flex items-center space-x-3">
          <div className="flex-1 text-center">
            <p className="text-2xl font-bold text-primary" data-testid="text-event-price">
              Gratuito
            </p>
            <p className="text-xs text-muted-foreground">
              Entrada livre
            </p>
          </div>
          <Button
            onClick={handleAttendanceAction}
            disabled={attendMutation.isPending}
            className={`flex-1 py-4 text-lg ${isConfirmed ? 'bg-green-600 hover:bg-green-700' : ''} ${
              !isAuthenticated ? 'opacity-90' : ''
            }`}
            data-testid="button-confirm-attendance"
          >
            {attendMutation.isPending ? (
              "Atualizando..."
            ) : isConfirmed ? (
              <>
                <Check className="w-4 h-4 mr-2" />Confirmado
              </>
            ) : (
              <>
                <Check className="w-4 h-4 mr-2" />Confirmar Presença
              </>
            )}
          </Button>
        </div>
      </div>
    </div>
  );
}<|MERGE_RESOLUTION|>--- conflicted
+++ resolved
@@ -385,13 +385,13 @@
                 </button>
               ))}
               {attendees.length === 0 && event.attendanceCount > 0 && (
-<<<<<<< HEAD
+
                 <div className="flex items-center justify-center text-muted-foreground text-sm">
                   <Loader2 className="w-4 h-4 mr-2 animate-spin" />
-=======
+
                 <div className="flex items-center justify-center text-muted-foreground text-sm py-4">
                   <i className="fas fa-spinner fa-spin mr-2"></i>
->>>>>>> 6057c910
+
                   Carregando confirmados...
                 </div>
               )}
