import { Pool } from 'pg';
import { drizzle } from 'drizzle-orm/node-postgres';
import * as schema from "@shared/schema";

// Use DATABASE_URL for Supabase connection
const databaseUrl = process.env.DATABASE_URL;

if (!databaseUrl) {
  throw new Error(
    "DATABASE_URL must be set. Did you forget to provision a database?",
  );
}

// Parse connection string for Supabase with proper SSL
function parseConnectionString(connectionString: string) {
<<<<<<< HEAD
  // For Supabase, use the connection string directly with proper SSL
  return {
    connectionString: connectionString + (connectionString.includes('?') ? '&' : '?') + 'sslmode=require',
  };
=======
  try {
    // Try to parse as URL first
    const url = new URL(connectionString);
    return {
      connectionString: connectionString,
      ssl: true
    };
  } catch {
    // If URL parsing fails, try to extract components manually
    const match = connectionString.match(/^postgresql:\/\/([^:]+):([^@]+)@([^:]+):(\d+)\/(.+)$/);
    if (match) {
      const [, username, password, host, port, database] = match;
      return {
        user: username,
        password: password,
        host: host,
        port: parseInt(port),
        database: database,
        ssl: true
      };
    } else {
      // Fallback to original string
      return {
        connectionString: connectionString,
        ssl: true
      };
    }
  }
>>>>>>> 30fd62a4
}

const poolConfig = parseConnectionString(databaseUrl);
console.log('Pool config type:', poolConfig.connectionString ? 'connectionString' : 'manual');

export const pool = new Pool(poolConfig);
export const db = drizzle(pool, { schema });<|MERGE_RESOLUTION|>--- conflicted
+++ resolved
@@ -1,5 +1,5 @@
-import { Pool } from 'pg';
-import { drizzle } from 'drizzle-orm/node-postgres';
+import { Pool } from "pg";
+import { drizzle } from "drizzle-orm/node-postgres";
 import * as schema from "@shared/schema";
 
 // Use DATABASE_URL for Supabase connection
@@ -13,22 +13,26 @@
 
 // Parse connection string for Supabase with proper SSL
 function parseConnectionString(connectionString: string) {
-<<<<<<< HEAD
   // For Supabase, use the connection string directly with proper SSL
   return {
-    connectionString: connectionString + (connectionString.includes('?') ? '&' : '?') + 'sslmode=require',
+    connectionString:
+      connectionString +
+      (connectionString.includes("?") ? "&" : "?") +
+      "sslmode=require",
   };
-=======
+
   try {
     // Try to parse as URL first
     const url = new URL(connectionString);
     return {
       connectionString: connectionString,
-      ssl: true
+      ssl: true,
     };
   } catch {
     // If URL parsing fails, try to extract components manually
-    const match = connectionString.match(/^postgresql:\/\/([^:]+):([^@]+)@([^:]+):(\d+)\/(.+)$/);
+    const match = connectionString.match(
+      /^postgresql:\/\/([^:]+):([^@]+)@([^:]+):(\d+)\/(.+)$/,
+    );
     if (match) {
       const [, username, password, host, port, database] = match;
       return {
@@ -37,21 +41,23 @@
         host: host,
         port: parseInt(port),
         database: database,
-        ssl: true
+        ssl: true,
       };
     } else {
       // Fallback to original string
       return {
         connectionString: connectionString,
-        ssl: true
+        ssl: true,
       };
     }
   }
->>>>>>> 30fd62a4
 }
 
 const poolConfig = parseConnectionString(databaseUrl);
-console.log('Pool config type:', poolConfig.connectionString ? 'connectionString' : 'manual');
+console.log(
+  "Pool config type:",
+  poolConfig.connectionString ? "connectionString" : "manual",
+);
 
 export const pool = new Pool(poolConfig);
 export const db = drizzle(pool, { schema });