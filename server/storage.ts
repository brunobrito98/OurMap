import {
  users,
  events,
  eventAttendees,
  eventInvites,
  friendships,
  eventRatings,
  eventContributions,
  categories,
  notifications,
  type User,
  type UpsertUser,
  type Event,
  type InsertEvent,
  type EventAttendance,
  type InsertEventAttendance,
  type EventInvite,
  type InsertEventInvite,
  type Friendship,
  type InsertFriendship,
  type EventRating,
  type InsertEventRating,
  type EventContribution,
  type InsertEventContribution,
  type EventWithDetails,
  type UserWithStats,
  type OrganizerSanitized,
  type UserSanitized,
  type Category,
  type InsertCategory,
  type Notification,
  type InsertNotification,
  type NotificationWithDetails,
  type NotificationConfig,
} from "@shared/schema";
import { db } from "./db";
import { eq, and, or, desc, asc, count, avg, sql, like, isNull, isNotNull, gte, lte } from "drizzle-orm";

// Interface for storage operations
export interface IStorage {
  // User operations (IMPORTANT) these user operations are mandatory for Replit Auth.
  getUser(id: string): Promise<User | undefined>;
  upsertUser(user: UpsertUser): Promise<User>;
  getUserWithStats(id: string): Promise<UserWithStats | undefined>;
  // Additional user operations for local authentication from javascript_auth_all_persistance blueprint
  getUserByUsername(username: string): Promise<User | undefined>;
  getUserByEmail(email: string): Promise<User | undefined>;
  createLocalUser(user: { username: string; password: string; email: string; firstName: string; lastName: string }): Promise<User>;
  
  // Phone authentication operations
  getUserByPhone(phoneE164: string): Promise<User | undefined>;
  createUser(userData: Partial<UpsertUser>): Promise<User>;
  updateUserPhone(userId: string, phoneData: { phoneE164: string; phoneVerified: boolean; phoneCountry?: string; phoneHmac: string }): Promise<void>;
  getUsersByPhoneHmacs(phoneHmacs: string[], excludeUserId?: string): Promise<User[]>;
  
  // Admin functions
  getAdminUsers(): Promise<User[]>;
  createAdminUser(userData: { username: string; password: string; email: string; firstName: string; lastName: string; role: string; authType: string }): Promise<User>;
  getAllUsers(): Promise<User[]>;
  
  // Profile management
  updateUserProfileImage(userId: string, profileImageUrl: string | null): Promise<User | undefined>;
  updateUserProfile(userId: string, profileData: { firstName?: string; lastName?: string }): Promise<User | undefined>;
  changeUserPassword(userId: string, newPassword: string): Promise<User | undefined>;

  // Event operations
  createEvent(event: InsertEvent, organizerId: string, coordinates: { lat: number; lng: number }): Promise<Event>;
  getEvent(id: string): Promise<Event | undefined>;
  getEventWithDetails(id: string, userId?: string): Promise<EventWithDetails | undefined>;
  getEvents(filters?: {
    category?: string;
    userLat?: number;
    userLng?: number;
    userId?: string;
  }): Promise<EventWithDetails[]>;
  getUserEvents(userId: string): Promise<EventWithDetails[]>;
  updateEvent(id: string, event: Partial<InsertEvent>, coordinates?: { lat: number; lng: number }): Promise<Event | undefined>;
  deleteEvent(id: string, organizerId: string): Promise<boolean>;
  checkDuplicateEvent(title: string, location: string, dateTime: string): Promise<Event | undefined>;

  // Attendance operations
  createAttendance(attendance: InsertEventAttendance): Promise<EventAttendance>;
  getAttendance(eventId: string, userId: string): Promise<EventAttendance | undefined>;
  updateAttendance(eventId: string, userId: string, status: string): Promise<EventAttendance | undefined>;
  getEventAttendees(eventId: string): Promise<User[]>;

  // Friendship operations
  sendFriendRequest(requesterId: string, addresseeId: string): Promise<Friendship>;
  respondToFriendRequest(requestId: string, status: string): Promise<Friendship | undefined>;
  getFriends(userId: string): Promise<User[]>;
  getFriendRequests(userId: string): Promise<(Friendship & { requester: User })[]>;
  areFriends(userId1: string, userId2: string): Promise<boolean>;
  hasPendingFriendRequest(userId1: string, userId2: string): Promise<boolean>;

  // Rating operations
  createRating(rating: InsertEventRating): Promise<EventRating>;
  getEventRatings(eventId: string): Promise<EventRating[]>;
  getUserRatings(userId: string): Promise<EventRating[]>;
  getUserEventRating(eventId: string, userId: string): Promise<EventRating | undefined>;
  canUserRateEvent(eventId: string, userId: string): Promise<{ canRate: boolean; reason?: string }>;
  getEventRatingsAverage(eventId: string): Promise<{ eventAverage: number; organizerAverage: number; totalRatings: number }>;
  getOrganizerRatingsAverage(organizerId: string): Promise<{ average: number; totalRatings: number }>;

  // Search operations
  searchUsers(query: string): Promise<UserSanitized[]>;
  searchEvents(query: string, userId?: string): Promise<EventWithDetails[]>;
  searchEndedEvents(cityName?: string, daysBack?: number, searchQuery?: string, userId?: string): Promise<EventWithDetails[]>;

  // Profile operations
  getUserProfileByUsername(username: string, viewerId?: string): Promise<{
    profile: UserSanitized;
    isConnected: boolean;
    canViewFullProfile: boolean;
    phoneNumber?: string | null;
    confirmedEvents?: EventWithDetails[];
  } | undefined>;

  // Category operations
  getCategories(): Promise<Category[]>;
  getCategoryByValue(value: string): Promise<Category | undefined>;
  getSubcategories(parentId: string): Promise<Category[]>;
  getCategoryWithSubcategories(categoryValue: string): Promise<string[]>;

  // Notification operations
  getNotifications(userId: string, limit?: number): Promise<NotificationWithDetails[]>;
  getUnreadNotificationsCount(userId: string): Promise<number>;
  markNotificationAsRead(notificationId: string, userId: string): Promise<boolean>;
  markAllNotificationsAsRead(userId: string): Promise<boolean>;
  createNotification(notification: InsertNotification): Promise<Notification>;
  
  // Notification preferences operations
  getNotificationPreferences(userId: string): Promise<Partial<User>>;
  updateNotificationPreference(userId: string, key: keyof User, value: boolean): Promise<boolean>;

  // Contribution operations
  createContribution(contribution: InsertEventContribution): Promise<EventContribution>;
  getEventContributions(eventId: string): Promise<EventContribution[]>;
  getUserContributions(userId: string): Promise<EventContribution[]>;
  getUserEventContribution(eventId: string, userId: string): Promise<EventContribution | undefined>;
  getEventTotalRaised(eventId: string): Promise<{ totalRaised: number; contributionCount: number }>;
  removeUserContributions(eventId: string, userId: string): Promise<void>;
  
  // Private event operations
  inviteFriendsToEvent(eventId: string, friendIds: string[]): Promise<void>;
  getEventInvites(eventId: string): Promise<EventInvite[]>;
  getUserEventInvites(userId: string): Promise<EventInvite[]>;
  getEventByShareableLink(shareableLink: string): Promise<Event | undefined>;
  isUserInvitedToEvent(eventId: string, userId: string): Promise<boolean>;
  canUserAccessPrivateEvent(eventId: string, userId: string): Promise<boolean>;
}

export class DatabaseStorage implements IStorage {
  // User operations (IMPORTANT) these user operations are mandatory for Replit Auth.
  async getUser(id: string): Promise<User | undefined> {
    const [user] = await db.select().from(users).where(eq(users.id, id));
    return user;
  }

  async upsertUser(userData: UpsertUser): Promise<User> {
    const [user] = await db
      .insert(users)
      .values(userData)
      .onConflictDoUpdate({
        target: users.id,
        set: {
          ...userData,
          updatedAt: new Date(),
        },
      })
      .returning();
    return user;
  }

  async getUserWithStats(id: string): Promise<UserWithStats | undefined> {
    const user = await this.getUser(id);
    if (!user) return undefined;

    const [eventsCreatedResult] = await db
      .select({ count: count() })
      .from(events)
      .where(eq(events.creatorId, id));

    const [eventsAttendedResult] = await db
      .select({ count: count() })
      .from(eventAttendees)
      .where(and(
        eq(eventAttendees.userId, id),
        eq(eventAttendees.status, 'attending')
      ));

    const [friendsResult] = await db
      .select({ count: count() })
      .from(friendships)
      .where(and(
        or(
          eq(friendships.requesterId, id),
          eq(friendships.addresseeId, id)
        ),
        eq(friendships.status, 'accepted')
      ));

    const [ratingResult] = await db
      .select({ avg: avg(eventRatings.organizerRating) })
      .from(eventRatings)
      .innerJoin(events, eq(eventRatings.eventId, events.id))
      .where(eq(events.creatorId, id));

    return {
      ...user,
      eventsCreated: eventsCreatedResult.count,
      eventsAttended: eventsAttendedResult.count,
      friendsCount: friendsResult.count,
      averageRating: ratingResult.avg ? Number(ratingResult.avg) : undefined,
    };
  }

  // Event operations
  async createEvent(event: InsertEvent, organizerId: string, coordinates: { lat: number; lng: number }): Promise<Event> {
    const [newEvent] = await db
      .insert(events)
      .values({
        title: event.title,
        description: event.description,
        category: event.category,
        dateTime: new Date(event.dateTime),
        location: event.location,
        creatorId: organizerId,
        latitude: coordinates.lat.toString(),
        longitude: coordinates.lng.toString(),
        maxAttendees: event.maxAttendees,
        imageUrl: event.imageUrl,
        iconEmoji: event.iconEmoji,
        coverImageUrl: event.coverImageUrl,
        isRecurring: event.isRecurring,
        recurrenceType: event.recurrenceType,
        recurrenceInterval: event.recurrenceInterval,
        recurrenceEndDate: event.recurrenceEndDate ? new Date(event.recurrenceEndDate) : undefined,
        // Private event fields
        isPrivate: event.isPrivate ?? false,
        priceType: event.priceType ?? 'free',
        price: event.price,
        fundraisingGoal: event.fundraisingGoal,
        minimumContribution: event.minimumContribution,
        // shareableLink will be auto-generated by database default
      })
      .returning();
    return newEvent;
  }

  // Internal method to get event without access checks (used by canUserAccessPrivateEvent)
  private async getEventInternal(id: string): Promise<Event | undefined> {
    const [event] = await db.select().from(events).where(eq(events.id, id));
    return event;
  }

  async getEvent(id: string, userId?: string): Promise<Event | undefined> {
    const event = await this.getEventInternal(id);
    if (!event) return undefined;
    
    // Check access for private events
    if (event.isPrivate && userId) {
      const canAccess = await this.canUserAccessPrivateEvent(id, userId);
      if (!canAccess) return undefined;
    } else if (event.isPrivate && !userId) {
      // Private events require authentication
      return undefined;
    }
    
    return event;
  }

  async getEventWithDetails(id: string, userId?: string): Promise<EventWithDetails | undefined> {
    const [result] = await db
      .select({
        event: events,
        organizer: {
          id: users.id,
          username: users.username,
          firstName: users.firstName,
          lastName: users.lastName,
          profileImageUrl: users.profileImageUrl,
          role: users.role,
          authType: users.authType,
          createdAt: users.createdAt,
          updatedAt: users.updatedAt,
        },
      })
      .from(events)
      .innerJoin(users, eq(events.creatorId, users.id))
      .where(eq(events.id, id));

    if (!result) return undefined;

    // Check access for private events
    if (result.event.isPrivate && userId) {
      const canAccess = await this.canUserAccessPrivateEvent(id, userId);
      if (!canAccess) return undefined;
    } else if (result.event.isPrivate && !userId) {
      // Private events require authentication
      return undefined;
    }

    const [attendanceCountResult] = await db
      .select({ count: count() })
      .from(eventAttendees)
      .where(and(
        eq(eventAttendees.eventId, id),
        eq(eventAttendees.status, 'attending')
      ));

    let userAttendance: EventAttendance | undefined;
    if (userId) {
      [userAttendance] = await db
        .select()
        .from(eventAttendees)
        .where(and(
          eq(eventAttendees.eventId, id),
          eq(eventAttendees.userId, userId)
        ));
    }

    // Get friends going to this event
    let friendsGoing: UserSanitized[] = [];
    if (userId) {
      const friendsGoingResult = await db
        .select({
          user: {
            id: users.id,
            firstName: users.firstName,
            lastName: users.lastName,
            profileImageUrl: users.profileImageUrl,
            username: users.username,
            authType: users.authType,
            role: users.role,
            createdAt: users.createdAt,
            updatedAt: users.updatedAt,
          }
        })
        .from(eventAttendees)
        .innerJoin(users, eq(eventAttendees.userId, users.id))
        .innerJoin(friendships, or(
          and(
            eq(friendships.requesterId, userId),
            eq(friendships.addresseeId, users.id)
          ),
          and(
            eq(friendships.addresseeId, userId),
            eq(friendships.requesterId, users.id)
          )
        ))
        .where(and(
          eq(eventAttendees.eventId, id),
          eq(eventAttendees.status, 'attending'),
          eq(friendships.status, 'accepted')
        ));

      friendsGoing = friendsGoingResult.map(r => r.user);
    }

    return {
      ...result.event,
      organizer: result.organizer,
      attendanceCount: attendanceCountResult.count,
      userAttendance,
      friendsGoing,
    };
  }

  async getEvents(filters?: {
    category?: string;
    userLat?: number;
    userLng?: number;
    userCity?: string;
    userId?: string;
  }): Promise<EventWithDetails[]> {
    try {
      console.log('DEBUG getEvents called with filters:', JSON.stringify(filters));
      // Filter out events that have already ended
<<<<<<< HEAD
      // Only use dateTime since endTime is not in the current schema
      const conditions = [sql`${events.dateTime} > NOW()`];
=======
      // Use dateTime to check if event is still upcoming (assuming events last a few hours)
      const conditions = [gte(events.dateTime, new Date())];
>>>>>>> 25f2259f
      console.log('DEBUG: Initial conditions set with event end time filtering');
      
      // Filter out private events unless user has access
      if (filters?.userId) {
        // Include public events OR private events where user is creator, invited, or attending        
        const accessCondition = or(
          eq(events.isPrivate, false),
          and(
            eq(events.isPrivate, true),
            or(
              eq(events.creatorId, filters.userId),
              sql`EXISTS (
                SELECT 1 FROM ${eventInvites} 
                WHERE ${eventInvites.eventId} = ${events.id} 
                AND ${eventInvites.userId} = ${filters.userId}
              )`,
              sql`EXISTS (
                SELECT 1 FROM ${eventAttendees} 
                WHERE ${eventAttendees.eventId} = ${events.id} 
                AND ${eventAttendees.userId} = ${filters.userId}
              )`
            )
          )
        );
        
        if (accessCondition) {
          conditions.push(accessCondition);
        }
      } else {
        // No user provided, only show public events
        conditions.push(eq(events.isPrivate, false));
      }
      
      if (filters?.category) {
        // Get category and all its subcategories for hierarchical filtering
        const categoryValues = await this.getCategoryWithSubcategories(filters.category);
        if (categoryValues.length > 0) {
          // Filter by any of the category values (main category + subcategories)
          const categoryConditions = categoryValues.map(value => eq(events.category, value));
          if (categoryConditions.length === 1) {
            conditions.push(categoryConditions[0]);
          } else if (categoryConditions.length > 1) {
            const categoryOr = or(...categoryConditions);
            if (categoryOr) {
              conditions.push(categoryOr);
            }
          }
        }
      }

      const query = db
        .select({
          event: events,
          organizer: {
            id: users.id,
            username: users.username,
            firstName: users.firstName,
            lastName: users.lastName,
            profileImageUrl: users.profileImageUrl,
            role: users.role,
            authType: users.authType,
            createdAt: users.createdAt,
            updatedAt: users.updatedAt,
          },
        })
        .from(events)
        .innerJoin(users, sql`${events.creatorId}::varchar = ${users.id}`)
        .where(and(...conditions));

      const results = await query.orderBy(desc(events.createdAt));
      console.log('DEBUG: Query executed, results count:', results?.length || 0);
      
      if (!results || !Array.isArray(results)) {
        console.log('No results or invalid results from query');
        return [];
      }

      // Enhance with attendance counts and user data
      const enhancedEvents = await Promise.all(
        results.map(async (result) => {
          const [attendanceCountResult] = await db
            .select({ count: count() })
            .from(eventAttendees)
            .where(and(
              eq(eventAttendees.eventId, result.event.id),
              eq(eventAttendees.status, 'attending')
            ));

          let userAttendance: EventAttendance | undefined;
          if (filters?.userId) {
            [userAttendance] = await db
              .select()
              .from(eventAttendees)
              .where(and(
                eq(eventAttendees.eventId, result.event.id),
                eq(eventAttendees.userId, filters.userId)
              ));
          }

          // Calculate distance if user coordinates provided
          let distance: number | undefined;
          if (filters?.userLat && filters?.userLng && result.event.latitude && result.event.longitude) {
            // Haversine formula for distance calculation
            const R = 6371; // Earth's radius in km
            const eventLat = parseFloat(result.event.latitude);
            const eventLng = parseFloat(result.event.longitude);
            const dLat = (eventLat - filters.userLat) * Math.PI / 180;
            const dLng = (eventLng - filters.userLng) * Math.PI / 180;
            const a = Math.sin(dLat/2) * Math.sin(dLat/2) +
                      Math.cos(filters.userLat * Math.PI / 180) * Math.cos(eventLat * Math.PI / 180) *
                      Math.sin(dLng/2) * Math.sin(dLng/2);
            const c = 2 * Math.atan2(Math.sqrt(a), Math.sqrt(1-a));
            distance = R * c;
          }

          return {
            ...result.event,
            organizer: result.organizer,
            attendanceCount: attendanceCountResult.count,
            userAttendance,
            distance,
          };
        })
      );

      // Prioritize distance-based filtering if coordinates are available
      if (filters?.userLat && filters?.userLng) {
        // Filter events within 50km (same city/region)
        const nearbyEvents = enhancedEvents.filter(event => 
          event.distance === undefined || event.distance <= 50
        );
        
        // Sort by distance, then by creation date
        nearbyEvents.sort((a, b) => {
          const distanceA = a.distance || 0;
          const distanceB = b.distance || 0;
          if (distanceA !== distanceB) {
            return distanceA - distanceB;
          }
          // If distances are equal, sort by creation date (most recent first)
          const aDate = a.createdAt ? new Date(a.createdAt).getTime() : 0;
          const bDate = b.createdAt ? new Date(b.createdAt).getTime() : 0;
          return bDate - aDate;
        });
        
        return nearbyEvents;
      }

      // Fallback to text-based city filtering if coordinates not available
      if (filters?.userCity) {
        // For now, when filtering by city but no coordinates, return all events
        // This is a temporary fix to ensure events appear while we improve geocoding
        // In the future, we should enhance the geocoding process to always include city info
        console.log(`City filter applied for: ${filters.userCity}, but returning all events to avoid filtering issues`);
        
        // Sort by creation date (most recent first)
        enhancedEvents.sort((a, b) => {
          const aDate = a.createdAt ? new Date(a.createdAt).getTime() : 0;
          const bDate = b.createdAt ? new Date(b.createdAt).getTime() : 0;
          return bDate - aDate;
        });
        
        return enhancedEvents;
      }

      // If no filters are provided, return all events sorted by creation date
      console.log('No filters provided, returning all events');
      enhancedEvents.sort((a, b) => {
        const aDate = a.createdAt ? new Date(a.createdAt).getTime() : 0;
        const bDate = b.createdAt ? new Date(b.createdAt).getTime() : 0;
        return bDate - aDate;
      });

      return enhancedEvents;
    } catch (error) {
      console.error('Error in getEvents:', error);
      return [];
    }
  }

  async getUserEvents(userId: string): Promise<EventWithDetails[]> {
    try {
      const query = db
        .select({
          event: events,
          organizer: {
            id: users.id,
            username: users.username,
            firstName: users.firstName,
            lastName: users.lastName,
            profileImageUrl: users.profileImageUrl,
            role: users.role,
            authType: users.authType,
            createdAt: users.createdAt,
            updatedAt: users.updatedAt,
          },
        })
        .from(events)
        .innerJoin(users, sql`${events.creatorId}::varchar = ${users.id}`)
        .where(eq(events.creatorId, userId));

      const results = await query.orderBy(desc(events.createdAt));
      
      if (!results || !Array.isArray(results)) {
        return [];
      }

      // Enhance with attendance counts
      const enhancedEvents = await Promise.all(
        results.map(async (result) => {
          const [attendanceCountResult] = await db
            .select({ count: count() })
            .from(eventAttendees)
            .where(and(
              eq(eventAttendees.eventId, result.event.id),
              eq(eventAttendees.status, 'attending')
            ));

          return {
            ...result.event,
            organizer: result.organizer,
            attendanceCount: attendanceCountResult.count,
            userAttendance: undefined,
            friendsGoing: [],
          };
        })
      );

      return enhancedEvents;
    } catch (error) {
      console.error('Error in getUserEvents:', error);
      return [];
    }
  }

  async updateEvent(id: string, event: Partial<InsertEvent>, coordinates?: { lat: number; lng: number }): Promise<Event | undefined> {
    const updateData: any = { 
      ...event, 
      updatedAt: new Date(),
      ...(event.dateTime && { dateTime: new Date(event.dateTime) }),
      ...(event.recurrenceEndDate && { recurrenceEndDate: new Date(event.recurrenceEndDate) }),
    };
    if (coordinates) {
      updateData.latitude = coordinates.lat.toString();
      updateData.longitude = coordinates.lng.toString();
    }

    const [updatedEvent] = await db
      .update(events)
      .set(updateData)
      .where(eq(events.id, id))
      .returning();
    return updatedEvent;
  }

  async deleteEvent(id: string, organizerId: string): Promise<boolean> {
    const result = await db
      .delete(events)
      .where(and(eq(events.id, id), eq(events.creatorId, organizerId)));
    return (result.rowCount || 0) > 0;
  }

  async checkDuplicateEvent(title: string, location: string, dateTime: string): Promise<Event | undefined> {
    const [duplicateEvent] = await db
      .select()
      .from(events)
      .where(and(
        eq(events.title, title),
        eq(events.location, location),
        eq(events.dateTime, new Date(dateTime))
      ));
    return duplicateEvent;
  }

  // Attendance operations
  async createAttendance(attendance: InsertEventAttendance): Promise<EventAttendance> {
    const [newAttendance] = await db
      .insert(eventAttendees)
      .values(attendance)
      .onConflictDoUpdate({
        target: [eventAttendees.eventId, eventAttendees.userId],
        set: { status: attendance.status },
      })
      .returning();
    return newAttendance;
  }

  async getAttendance(eventId: string, userId: string): Promise<EventAttendance | undefined> {
    const [attendance] = await db
      .select()
      .from(eventAttendees)
      .where(and(
        eq(eventAttendees.eventId, eventId),
        eq(eventAttendees.userId, userId)
      ));
    return attendance;
  }

  async updateAttendance(eventId: string, userId: string, status: string): Promise<EventAttendance | undefined> {
    const [attendance] = await db
      .update(eventAttendees)
      .set({ status })
      .where(and(
        eq(eventAttendees.eventId, eventId),
        eq(eventAttendees.userId, userId)
      ))
      .returning();
    return attendance;
  }

  async getEventAttendees(eventId: string): Promise<User[]> {
    const results = await db
      .select({ user: users })
      .from(eventAttendees)
      .innerJoin(users, eq(eventAttendees.userId, users.id))
      .where(and(
        eq(eventAttendees.eventId, eventId),
        eq(eventAttendees.status, 'attending')
      ));
    
    return results.map(r => r.user);
  }

  // Friendship operations
  async sendFriendRequest(requesterId: string, addresseeId: string): Promise<Friendship> {
    const [friendship] = await db
      .insert(friendships)
      .values({
        requesterId,
        addresseeId,
        status: 'pending',
      })
      .returning();
    return friendship;
  }

  async respondToFriendRequest(requestId: string, status: string): Promise<Friendship | undefined> {
    const [friendship] = await db
      .update(friendships)
      .set({ status, updatedAt: new Date() })
      .where(eq(friendships.id, requestId))
      .returning();
    return friendship;
  }

  async getFriends(userId: string): Promise<User[]> {
    const results = await db
      .select({
        friend: users,
      })
      .from(friendships)
      .innerJoin(users, or(
        and(eq(friendships.requesterId, userId), eq(users.id, friendships.addresseeId)),
        and(eq(friendships.addresseeId, userId), eq(users.id, friendships.requesterId))
      ))
      .where(and(
        or(
          eq(friendships.requesterId, userId),
          eq(friendships.addresseeId, userId)
        ),
        eq(friendships.status, 'accepted')
      ));

    return results.map(r => r.friend);
  }

  async getFriendRequests(userId: string): Promise<(Friendship & { requester: User })[]> {
    const results = await db
      .select({
        friendship: friendships,
        requester: users,
      })
      .from(friendships)
      .innerJoin(users, eq(friendships.requesterId, users.id))
      .where(and(
        eq(friendships.addresseeId, userId),
        eq(friendships.status, 'pending')
      ));

    return results.map(r => ({ ...r.friendship, requester: r.requester }));
  }

  async areFriends(userId1: string, userId2: string): Promise<boolean> {
    const [result] = await db
      .select()
      .from(friendships)
      .where(and(
        or(
          and(eq(friendships.requesterId, userId1), eq(friendships.addresseeId, userId2)),
          and(eq(friendships.requesterId, userId2), eq(friendships.addresseeId, userId1))
        ),
        eq(friendships.status, 'accepted')
      ));

    return !!result;
  }

  // Rating operations
  async createRating(rating: InsertEventRating): Promise<EventRating> {
    const [newRating] = await db
      .insert(eventRatings)
      .values(rating)
      .returning();
    return newRating;
  }

  async getEventRatings(eventId: string): Promise<EventRating[]> {
    return await db
      .select()
      .from(eventRatings)
      .where(eq(eventRatings.eventId, eventId));
  }

  async getUserRatings(userId: string): Promise<EventRating[]> {
    return await db
      .select()
      .from(eventRatings)
      .where(eq(eventRatings.userId, userId));
  }

  async getUserEventRating(eventId: string, userId: string): Promise<EventRating | undefined> {
    const [rating] = await db
      .select()
      .from(eventRatings)
      .where(and(
        eq(eventRatings.eventId, eventId),
        eq(eventRatings.userId, userId)
      ));
    return rating;
  }

  async canUserRateEvent(eventId: string, userId: string): Promise<{ canRate: boolean; reason?: string }> {
    // Check if event exists and has ended
    const event = await this.getEvent(eventId);
    if (!event) {
      return { canRate: false, reason: "Evento não encontrado" };
    }

    const now = new Date();
    if (event.dateTime > now) {
      return { canRate: false, reason: "Só é possível avaliar após o término do evento" };
    }

    // Check if user attended the event
    const attendance = await this.getAttendance(eventId, userId);
    if (!attendance || attendance.status !== 'attending') {
      return { canRate: false, reason: "Apenas usuários que confirmaram presença podem avaliar" };
    }

    // Check if user already rated this event
    const existingRating = await this.getUserEventRating(eventId, userId);
    if (existingRating) {
      return { canRate: false, reason: "Você já avaliou este evento" };
    }

    return { canRate: true };
  }

  async getEventRatingsAverage(eventId: string): Promise<{ eventAverage: number; organizerAverage: number; totalRatings: number }> {
    const [result] = await db
      .select({
        eventAverage: avg(eventRatings.eventRating),
        organizerAverage: avg(eventRatings.organizerRating),
        totalRatings: count(),
      })
      .from(eventRatings)
      .where(eq(eventRatings.eventId, eventId));

    return {
      eventAverage: result.eventAverage ? Number(result.eventAverage) : 0,
      organizerAverage: result.organizerAverage ? Number(result.organizerAverage) : 0,
      totalRatings: result.totalRatings,
    };
  }

  async getOrganizerRatingsAverage(organizerId: string): Promise<{ average: number; totalRatings: number }> {
    const [result] = await db
      .select({
        average: avg(eventRatings.organizerRating),
        totalRatings: count(),
      })
      .from(eventRatings)
      .innerJoin(events, eq(eventRatings.eventId, events.id))
      .where(eq(events.creatorId, organizerId));

    return {
      average: result.average ? Number(result.average) : 0,
      totalRatings: result.totalRatings,
    };
  }

  // Additional user operations for local authentication from javascript_auth_all_persistance blueprint
  async getUserByUsername(username: string): Promise<User | undefined> {
    const [user] = await db.select().from(users).where(eq(users.username, username));
    return user;
  }

  async getUserByEmail(email: string): Promise<User | undefined> {
    const [user] = await db.select().from(users).where(eq(users.email, email));
    return user;
  }

  async createLocalUser(userData: { username: string; password: string; email: string; firstName: string; lastName: string }): Promise<User> {
    const [user] = await db
      .insert(users)
      .values({
        ...userData,
        authType: 'local',
      })
      .returning();
    return user;
  }

  // Phone authentication operations
  async getUserByPhone(phoneE164: string): Promise<User | undefined> {
    const [user] = await db.select().from(users).where(eq(users.phoneE164, phoneE164));
    return user;
  }

  async createUser(userData: Partial<UpsertUser>): Promise<User> {
    const [user] = await db
      .insert(users)
      .values(userData)
      .returning();
    return user;
  }

  async updateUserPhone(userId: string, phoneData: { phoneE164: string; phoneVerified: boolean; phoneCountry?: string; phoneHmac: string }): Promise<void> {
    await db
      .update(users)
      .set({
        phoneE164: phoneData.phoneE164,
        phoneVerified: phoneData.phoneVerified,
        phoneCountry: phoneData.phoneCountry,
        phoneHmac: phoneData.phoneHmac,
        updatedAt: new Date(),
      })
      .where(eq(users.id, userId));
  }

  async getUsersByPhoneHmacs(phoneHmacs: string[], excludeUserId?: string): Promise<User[]> {
    let whereConditions = sql`${users.phoneHmac} = ANY(${phoneHmacs})`;
    
    if (excludeUserId) {
      whereConditions = sql`${whereConditions} AND ${users.id} != ${excludeUserId}`;
    }

    return await db
      .select()
      .from(users)
      .where(whereConditions);
  }

  async hasPendingFriendRequest(userId1: string, userId2: string): Promise<boolean> {
    const [friendship] = await db
      .select()
      .from(friendships)
      .where(
        and(
          or(
            and(eq(friendships.requesterId, userId1), eq(friendships.addresseeId, userId2)),
            and(eq(friendships.requesterId, userId2), eq(friendships.addresseeId, userId1))
          ),
          eq(friendships.status, 'pending')
        )
      );
    return !!friendship;
  }

  async getAdminUsers(): Promise<User[]> {
    const adminUsers = await db
      .select()
      .from(users)
      .where(or(eq(users.role, 'admin'), eq(users.role, 'super_admin')));
    return adminUsers;
  }

  async createAdminUser(userData: { username: string; password: string; email: string; firstName: string; lastName: string; role: string; authType: string }): Promise<User> {
    const [user] = await db
      .insert(users)
      .values(userData)
      .returning();
    return user;
  }

  async getAllUsers(): Promise<User[]> {
    return await db.select().from(users);
  }

  async updateUserProfileImage(userId: string, profileImageUrl: string | null): Promise<User | undefined> {
    const [user] = await db
      .update(users)
      .set({
        profileImageUrl,
        updatedAt: new Date(),
      })
      .where(eq(users.id, userId))
      .returning();
    return user;
  }

  async updateUserProfile(userId: string, profileData: { firstName?: string; lastName?: string }): Promise<User | undefined> {
    const [user] = await db
      .update(users)
      .set({
        ...profileData,
        updatedAt: new Date(),
      })
      .where(eq(users.id, userId))
      .returning();
    return user;
  }

  async changeUserPassword(userId: string, newPassword: string): Promise<User | undefined> {
    const [user] = await db
      .update(users)
      .set({
        password: newPassword,
        updatedAt: new Date(),
      })
      .where(eq(users.id, userId))
      .returning();
    return user;
  }

  // Search operations
  async searchUsers(query: string): Promise<UserSanitized[]> {
    const searchTerm = `%${query}%`;
    const results = await db
      .select({
        id: users.id,
        firstName: users.firstName,
        lastName: users.lastName,
        profileImageUrl: users.profileImageUrl,
        username: users.username,
        authType: users.authType,
        role: users.role,
        createdAt: users.createdAt,
        updatedAt: users.updatedAt,
      })
      .from(users)
      .where(or(
        like(users.firstName, searchTerm),
        like(users.lastName, searchTerm),
        like(users.username, searchTerm)
      ));
    
    return results;
  }

  async searchEvents(query: string, userId?: string): Promise<EventWithDetails[]> {
    const searchTerm = `%${query}%`;
    const conditions = [
      or(
        like(events.title, searchTerm),
        like(events.description, searchTerm),
        like(events.location, searchTerm)
      ),
      sql`DATE(${events.dateTime}) >= DATE(NOW())`
    ];

    // Filter out private events unless user has access
    if (userId) {
      // Include public events OR private events where user is creator, invited, or attending
      conditions.push(
        or(
          eq(events.isPrivate, false),
          and(
            eq(events.isPrivate, true),
            or(
              eq(events.creatorId, userId),
              sql`EXISTS (
                SELECT 1 FROM ${eventInvites} 
                WHERE ${eventInvites.eventId} = ${events.id} 
                AND ${eventInvites.userId} = ${userId}
              )`,
              sql`EXISTS (
                SELECT 1 FROM ${eventAttendees} 
                WHERE ${eventAttendees.eventId} = ${events.id} 
                AND ${eventAttendees.userId} = ${userId}
              )`
            )
          )
        )
      );
    } else {
      // No user provided, only show public events
      conditions.push(eq(events.isPrivate, false));
    }

    const results = await db
      .select({
        event: events,
        organizer: {
          id: users.id,
          username: users.username,
          firstName: users.firstName,
          lastName: users.lastName,
          profileImageUrl: users.profileImageUrl,
          role: users.role,
          authType: users.authType,
          createdAt: users.createdAt,
          updatedAt: users.updatedAt,
        },
      })
      .from(events)
      .innerJoin(users, eq(events.creatorId, users.id))
      .where(and(...conditions));

    // Enhance with attendance counts
    const enhancedEvents = await Promise.all(
      results.map(async (result) => {
        const [attendanceCountResult] = await db
          .select({ count: count() })
          .from(eventAttendees)
          .where(and(
            eq(eventAttendees.eventId, result.event.id),
            eq(eventAttendees.status, 'attending')
          ));

        return {
          ...result.event,
          organizer: result.organizer,
          attendanceCount: attendanceCountResult.count,
          userAttendance: undefined,
          friendsGoing: [],
        };
      })
    );

    return enhancedEvents;
  }

  async searchEndedEvents(
    cityName?: string,
    daysBack?: number,
    searchQuery?: string,
    userId?: string
  ): Promise<EventWithDetails[]> {
    const conditions = [];

<<<<<<< HEAD
    // Add condition for ended events
    // Only use dateTime since endTime is not in the current schema
    conditions.push(
      sql`${events.dateTime} < NOW()`
    );

    // Add date range filter if daysBack is specified
    if (daysBack && daysBack > 0) {
      conditions.push(
        sql`${events.dateTime} >= NOW() - INTERVAL '${daysBack} days'`
      );
=======
    // Add condition for ended events (events that have already occurred)
    conditions.push(lte(events.dateTime, new Date()));

    // Add date range filter if daysBack is specified
    if (daysBack && daysBack > 0) {
      const cutoffDate = new Date();
      cutoffDate.setDate(cutoffDate.getDate() - daysBack);
      conditions.push(gte(events.dateTime, cutoffDate));
>>>>>>> 25f2259f
    }

    // Add city filter if specified
    if (cityName && cityName.trim() !== '') {
      const citySearchTerm = `%${cityName.trim()}%`;
      conditions.push(like(events.location, citySearchTerm));
    }

    // Add search query filter if specified
    if (searchQuery && searchQuery.trim() !== '' && searchQuery.length >= 2) {
      const searchTerm = `%${searchQuery.trim()}%`;
      conditions.push(
        or(
          like(events.title, searchTerm),
          like(events.description, searchTerm),
          like(events.location, searchTerm)
        )
      );
    }

    // Filter out private events unless user has access
    if (userId) {
      // Include public events OR private events where user is creator, invited, or attending
      conditions.push(
        or(
          eq(events.isPrivate, false),
          and(
            eq(events.isPrivate, true),
            or(
              eq(events.creatorId, userId),
              sql`EXISTS (
                SELECT 1 FROM ${eventInvites} 
                WHERE ${eventInvites.eventId} = ${events.id} 
                AND ${eventInvites.userId} = ${userId}
              )`,
              sql`EXISTS (
                SELECT 1 FROM ${eventAttendees} 
                WHERE ${eventAttendees.eventId} = ${events.id} 
                AND ${eventAttendees.userId} = ${userId}
              )`
            )
          )
        )
      );
    } else {
      // No user provided, only show public events
      conditions.push(eq(events.isPrivate, false));
    }

    const results = await db
      .select({
        event: events,
        organizer: {
          id: users.id,
          username: users.username,
          firstName: users.firstName,
          lastName: users.lastName,
          profileImageUrl: users.profileImageUrl,
          role: users.role,
          authType: users.authType,
          createdAt: users.createdAt,
          updatedAt: users.updatedAt,
        },
      })
      .from(events)
      .innerJoin(users, eq(events.creatorId, users.id))
      .where(and(...conditions))
<<<<<<< HEAD
      .orderBy(
        // Order by dateTime - most recent first
        desc(events.dateTime)
      );
=======
      .orderBy(desc(events.dateTime));
>>>>>>> 25f2259f

    // Enhance with attendance counts
    const enhancedEvents = await Promise.all(
      results.map(async (result) => {
        const [attendanceCountResult] = await db
          .select({ count: count() })
          .from(eventAttendees)
          .where(and(
            eq(eventAttendees.eventId, result.event.id),
            eq(eventAttendees.status, 'attending')
          ));

        return {
          ...result.event,
          organizer: result.organizer,
          attendanceCount: attendanceCountResult.count,
          userAttendance: undefined,
          friendsGoing: [],
        };
      })
    );

    return enhancedEvents;
  }

  async getUserProfileByUsername(username: string, viewerId?: string): Promise<{
    profile: UserSanitized;
    isConnected: boolean;
    canViewFullProfile: boolean;
    phoneNumber?: string | null;
    confirmedEvents?: EventWithDetails[];
  } | undefined> {
    // Get user by username
    const user = await this.getUserByUsername(username);
    if (!user) return undefined;

    // Create sanitized profile
    const profile: UserSanitized = {
      id: user.id,
      firstName: user.firstName,
      lastName: user.lastName,
      profileImageUrl: user.profileImageUrl,
      username: user.username,
      authType: user.authType,
      role: user.role,
      createdAt: user.createdAt,
      updatedAt: user.updatedAt,
    };

    // If no viewer, return public profile only
    if (!viewerId) {
      return {
        profile,
        isConnected: false,
        canViewFullProfile: false,
      };
    }

    // If viewing own profile, show full profile
    if (viewerId === user.id) {
      const confirmedEvents = await db
        .select({
          event: events,
          organizer: {
            id: users.id,
            username: users.username,
            firstName: users.firstName,
            lastName: users.lastName,
            profileImageUrl: users.profileImageUrl,
            role: users.role,
            authType: users.authType,
            createdAt: users.createdAt,
            updatedAt: users.updatedAt,
          },
        })
        .from(eventAttendees)
        .innerJoin(events, eq(eventAttendees.eventId, events.id))
        .innerJoin(users, sql`${events.creatorId}::varchar = ${users.id}`)
        .where(and(
          eq(eventAttendees.userId, user.id),
          eq(eventAttendees.status, 'attending'),
          // Only show public events OR private events where user has access
          or(
            eq(events.isPrivate, false),
            and(
              eq(events.isPrivate, true),
              or(
                eq(events.creatorId, viewerId),
                sql`EXISTS (
                  SELECT 1 FROM ${eventInvites} 
                  WHERE ${eventInvites.eventId} = ${events.id} 
                  AND ${eventInvites.userId} = ${viewerId}
                )`
              )
            )
          )
        ));

      const enhancedEvents = await Promise.all(
        confirmedEvents.map(async (result) => {
          const [attendanceCountResult] = await db
            .select({ count: count() })
            .from(eventAttendees)
            .where(and(
              eq(eventAttendees.eventId, result.event.id),
              eq(eventAttendees.status, 'attending')
            ));

          return {
            ...result.event,
            organizer: result.organizer,
            attendanceCount: attendanceCountResult.count,
            userAttendance: undefined,
            friendsGoing: [],
          };
        })
      );

      return {
        profile,
        isConnected: true,
        canViewFullProfile: true,
        phoneNumber: user.phoneE164,
        confirmedEvents: enhancedEvents,
      };
    }

    // Check friendship status
    const areConnected = await this.areFriends(viewerId, user.id);

    if (areConnected) {
      // Return full profile for connected friends
      const confirmedEvents = await db
        .select({
          event: events,
          organizer: {
            id: users.id,
            username: users.username,
            firstName: users.firstName,
            lastName: users.lastName,
            profileImageUrl: users.profileImageUrl,
            role: users.role,
            authType: users.authType,
            createdAt: users.createdAt,
            updatedAt: users.updatedAt,
          },
        })
        .from(eventAttendees)
        .innerJoin(events, eq(eventAttendees.eventId, events.id))
        .innerJoin(users, sql`${events.creatorId}::varchar = ${users.id}`)
        .where(and(
          eq(eventAttendees.userId, user.id),
          eq(eventAttendees.status, 'attending'),
          // Only show public events OR private events where viewer has access
          or(
            eq(events.isPrivate, false),
            and(
              eq(events.isPrivate, true),
              or(
                eq(events.creatorId, viewerId),
                sql`EXISTS (
                  SELECT 1 FROM ${eventInvites} 
                  WHERE ${eventInvites.eventId} = ${events.id} 
                  AND ${eventInvites.userId} = ${viewerId}
                )`,
                sql`EXISTS (
                  SELECT 1 FROM ${eventAttendees} 
                  WHERE ${eventAttendees.eventId} = ${events.id} 
                  AND ${eventAttendees.userId} = ${viewerId}
                )`
              )
            )
          )
        ));

      const enhancedEvents = await Promise.all(
        confirmedEvents.map(async (result) => {
          const [attendanceCountResult] = await db
            .select({ count: count() })
            .from(eventAttendees)
            .where(and(
              eq(eventAttendees.eventId, result.event.id),
              eq(eventAttendees.status, 'attending')
            ));

          return {
            ...result.event,
            organizer: result.organizer,
            attendanceCount: attendanceCountResult.count,
            userAttendance: undefined,
            friendsGoing: [],
          };
        })
      );

      return {
        profile,
        isConnected: true,
        canViewFullProfile: true,
        phoneNumber: user.phoneE164,
        confirmedEvents: enhancedEvents,
      };
    }

    // Return public profile only for non-connected users
    return {
      profile,
      isConnected: false,
      canViewFullProfile: false,
    };
  }

  // Category operations
  async getCategories(): Promise<Category[]> {
    try {
      const result = await db.select().from(categories).orderBy(asc(categories.displayOrder));
      return result;
    } catch (error) {
      console.error('Error getting categories:', error);
      return [];
    }
  }

  async getCategoryByValue(value: string): Promise<Category | undefined> {
    try {
      const [category] = await db.select().from(categories).where(eq(categories.value, value));
      return category;
    } catch (error) {
      console.error('Error getting category by value:', error);
      return undefined;
    }
  }

  async getSubcategories(parentId: string): Promise<Category[]> {
    try {
      const result = await db.select().from(categories)
        .where(eq(categories.parentId, parentId))
        .orderBy(asc(categories.displayOrder));
      return result;
    } catch (error) {
      console.error('Error getting subcategories:', error);
      return [];
    }
  }

  async getCategoryWithSubcategories(categoryValue: string): Promise<string[]> {
    try {
      // Se categoryValue estiver vazio, retorna todos
      if (!categoryValue || categoryValue === '') {
        return [];
      }

      // Busca a categoria principal
      const category = await this.getCategoryByValue(categoryValue);
      if (!category) {
        return [categoryValue]; // Retorna o valor original se não encontrar
      }

      // Se é uma categoria principal (sem parent), busca todas as subcategorias
      if (!category.parentId) {
        const subcategories = await this.getSubcategories(category.id);
        const subcategoryValues = subcategories.map(sub => sub.value);
        return [categoryValue, ...subcategoryValues];
      }

      // Se é uma subcategoria, retorna apenas ela
      return [categoryValue];
    } catch (error) {
      console.error('Error getting category with subcategories:', error);
      return [categoryValue];
    }
  }

  // Notification operations
  async getNotifications(userId: string, limit: number = 20): Promise<NotificationWithDetails[]> {
    try {
      const result = await db
        .select({
          notification: notifications,
          relatedUser: {
            id: users.id,
            firstName: users.firstName,
            lastName: users.lastName,
            profileImageUrl: users.profileImageUrl,
            username: users.username,
            authType: users.authType,
            role: users.role,
            createdAt: users.createdAt,
            updatedAt: users.updatedAt,
          },
          relatedEvent: {
            id: events.id,
            title: events.title,
            imageUrl: events.imageUrl,
          }
        })
        .from(notifications)
        .leftJoin(users, eq(notifications.relatedUserId, users.id))
        .leftJoin(events, eq(notifications.relatedEventId, events.id))
        .where(eq(notifications.userId, userId))
        .orderBy(desc(notifications.createdAt))
        .limit(limit);

      return result.map(row => ({
        ...row.notification,
        relatedUser: row.relatedUser?.id ? row.relatedUser : undefined,
        relatedEvent: row.relatedEvent?.id ? row.relatedEvent : undefined,
      }));
    } catch (error) {
      console.error('Error getting notifications:', error);
      return [];
    }
  }

  async getUnreadNotificationsCount(userId: string): Promise<number> {
    try {
      const [result] = await db
        .select({ count: count() })
        .from(notifications)
        .where(and(
          eq(notifications.userId, userId),
          eq(notifications.isRead, false)
        ));
      return result?.count || 0;
    } catch (error) {
      console.error('Error getting unread notifications count:', error);
      return 0;
    }
  }

  async markNotificationAsRead(notificationId: string, userId: string): Promise<boolean> {
    try {
      const [updated] = await db
        .update(notifications)
        .set({ isRead: true })
        .where(and(
          eq(notifications.id, notificationId),
          eq(notifications.userId, userId)
        ))
        .returning({ id: notifications.id });
      return !!updated;
    } catch (error) {
      console.error('Error marking notification as read:', error);
      return false;
    }
  }

  async markAllNotificationsAsRead(userId: string): Promise<boolean> {
    try {
      await db
        .update(notifications)
        .set({ isRead: true })
        .where(and(
          eq(notifications.userId, userId),
          eq(notifications.isRead, false)
        ));
      return true;
    } catch (error) {
      console.error('Error marking all notifications as read:', error);
      return false;
    }
  }

  async createNotification(notification: InsertNotification): Promise<Notification> {
    try {
      const [created] = await db
        .insert(notifications)
        .values(notification)
        .returning();
      return created;
    } catch (error) {
      console.error('Error creating notification:', error);
      throw error;
    }
  }

  // Notification preferences operations
  async getNotificationPreferences(userId: string): Promise<Partial<User>> {
    try {
      const [user] = await db
        .select({
          notificarConviteAmigo: users.notificarConviteAmigo,
          notificarEventoAmigo: users.notificarEventoAmigo,
          notificarAvaliacaoAmigo: users.notificarAvaliacaoAmigo,
          notificarContatoCadastrado: users.notificarContatoCadastrado,
          notificarConfirmacaoPresenca: users.notificarConfirmacaoPresenca,
          notificarAvaliacaoEventoCriado: users.notificarAvaliacaoEventoCriado,
        })
        .from(users)
        .where(eq(users.id, userId));
      return user || {};
    } catch (error) {
      console.error('Error getting notification preferences:', error);
      return {};
    }
  }

  async updateNotificationPreference(userId: string, key: keyof User, value: boolean): Promise<boolean> {
    try {
      const updateData: any = {};
      updateData[key] = value;
      updateData.updatedAt = new Date();
      
      const [updated] = await db
        .update(users)
        .set(updateData)
        .where(eq(users.id, userId))
        .returning({ id: users.id });
      return !!updated;
    } catch (error) {
      console.error('Error updating notification preference:', error);
      return false;
    }
  }
  // Contribution operations
  async createContribution(contribution: InsertEventContribution): Promise<EventContribution> {
    const [newContribution] = await db
      .insert(eventContributions)
      .values(contribution)
      .returning();
    return newContribution;
  }

  async getEventContributions(eventId: string): Promise<EventContribution[]> {
    return await db
      .select()
      .from(eventContributions)
      .where(eq(eventContributions.eventId, eventId));
  }

  async getUserContributions(userId: string): Promise<EventContribution[]> {
    return await db
      .select()
      .from(eventContributions)
      .where(eq(eventContributions.userId, userId));
  }

  async getUserEventContribution(eventId: string, userId: string): Promise<EventContribution | undefined> {
    const [contribution] = await db
      .select()
      .from(eventContributions)
      .where(and(
        eq(eventContributions.eventId, eventId),
        eq(eventContributions.userId, userId)
      ));
    return contribution;
  }

  async getEventTotalRaised(eventId: string): Promise<{ totalRaised: number; contributionCount: number }> {
    const [result] = await db
      .select({
        totalRaised: sql<number>`COALESCE(SUM(CAST(${eventContributions.amount} AS numeric)), 0)`,
        contributionCount: count(),
      })
      .from(eventContributions)
      .where(eq(eventContributions.eventId, eventId));

    return {
      totalRaised: Number(result.totalRaised) || 0,
      contributionCount: result.contributionCount || 0,
    };
  }

  async removeUserContributions(eventId: string, userId: string): Promise<void> {
    await db
      .delete(eventContributions)
      .where(and(
        eq(eventContributions.eventId, eventId),
        eq(eventContributions.userId, userId)
      ));
  }

  // Private event operations
  async inviteFriendsToEvent(eventId: string, friendIds: string[]): Promise<void> {
    const invitations = friendIds.map(friendId => ({
      eventId,
      userId: friendId,
      status: 'pending' as const,
    }));

    await db
      .insert(eventInvites)
      .values(invitations)
      .onConflictDoNothing();
  }

  async getEventInvites(eventId: string): Promise<EventInvite[]> {
    const results = await db
      .select()
      .from(eventInvites)
      .where(eq(eventInvites.eventId, eventId));
    return results;
  }

  async getUserEventInvites(userId: string): Promise<EventInvite[]> {
    const results = await db
      .select()
      .from(eventInvites)
      .where(and(
        eq(eventInvites.userId, userId),
        eq(eventInvites.status, 'pending')
      ));
    return results;
  }

  async getEventByShareableLink(shareableLink: string): Promise<Event | undefined> {
    const [event] = await db
      .select()
      .from(events)
      .where(eq(events.shareableLink, shareableLink));
    return event;
  }

  async isUserInvitedToEvent(eventId: string, userId: string): Promise<boolean> {
    const [invite] = await db
      .select()
      .from(eventInvites)
      .where(and(
        eq(eventInvites.eventId, eventId),
        eq(eventInvites.userId, userId),
        eq(eventInvites.status, 'pending')
      ));
    return !!invite;
  }

  async canUserAccessPrivateEvent(eventId: string, userId: string): Promise<boolean> {
    // Get the event to check if it's private (use internal method to avoid recursion)
    const event = await this.getEventInternal(eventId);
    if (!event) return false;
    
    // If event is not private, everyone can access
    if (!event.isPrivate) return true;
    
    // CRITICAL: If user is the organizer, they can ALWAYS access their own private events
    if (event.creatorId === userId) return true;
    
    // Check if user is invited
    const isInvited = await this.isUserInvitedToEvent(eventId, userId);
    if (isInvited) return true;
    
    // Check if user is already attending (e.g., via shared link)
    const [attendance] = await db
      .select()
      .from(eventAttendees)
      .where(and(
        eq(eventAttendees.eventId, eventId),
        eq(eventAttendees.userId, userId)
      ));
    
    return !!attendance;
  }
}

export const storage = new DatabaseStorage();<|MERGE_RESOLUTION|>--- conflicted
+++ resolved
@@ -376,13 +376,13 @@
     try {
       console.log('DEBUG getEvents called with filters:', JSON.stringify(filters));
       // Filter out events that have already ended
-<<<<<<< HEAD
+
       // Only use dateTime since endTime is not in the current schema
       const conditions = [sql`${events.dateTime} > NOW()`];
-=======
+
       // Use dateTime to check if event is still upcoming (assuming events last a few hours)
       const conditions = [gte(events.dateTime, new Date())];
->>>>>>> 25f2259f
+
       console.log('DEBUG: Initial conditions set with event end time filtering');
       
       // Filter out private events unless user has access
@@ -1124,7 +1124,7 @@
   ): Promise<EventWithDetails[]> {
     const conditions = [];
 
-<<<<<<< HEAD
+
     // Add condition for ended events
     // Only use dateTime since endTime is not in the current schema
     conditions.push(
@@ -1136,7 +1136,7 @@
       conditions.push(
         sql`${events.dateTime} >= NOW() - INTERVAL '${daysBack} days'`
       );
-=======
+
     // Add condition for ended events (events that have already occurred)
     conditions.push(lte(events.dateTime, new Date()));
 
@@ -1145,7 +1145,7 @@
       const cutoffDate = new Date();
       cutoffDate.setDate(cutoffDate.getDate() - daysBack);
       conditions.push(gte(events.dateTime, cutoffDate));
->>>>>>> 25f2259f
+
     }
 
     // Add city filter if specified
@@ -1213,14 +1213,14 @@
       .from(events)
       .innerJoin(users, eq(events.creatorId, users.id))
       .where(and(...conditions))
-<<<<<<< HEAD
+
       .orderBy(
         // Order by dateTime - most recent first
         desc(events.dateTime)
       );
-=======
+
       .orderBy(desc(events.dateTime));
->>>>>>> 25f2259f
+
 
     // Enhance with attendance counts
     const enhancedEvents = await Promise.all(
