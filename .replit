modules = ["nodejs-20", "web"]
run = "npm run dev"
hidden = [".config", ".git", "generated-icon.png", "node_modules", "dist"]

[nix]
channel = "stable-25_05"
packages = ["postgresql_13"]

[deployment]
deploymentTarget = "autoscale"
build = ["npm", "run", "build"]
run = ["npm", "run", "start"]

[[ports]]
localPort = 5000
externalPort = 80

[[ports]]
<<<<<<< HEAD
localPort = 40689
externalPort = 6000

[[ports]]
localPort = 41089
=======


localPort = 37291
externalPort = 3000

[[ports]]

localPort = 41089
externalPort = 6000

[[ports]]


localPort = 40689
>>>>>>> 96f66a51
externalPort = 6000

[[ports]]

localPort = 44043
externalPort = 3000

[[ports]]

localPort = 43945
externalPort = 3002

[[ports]]
localPort = 44067
externalPort = 3000

<<<<<<< HEAD
[[ports]]
=======

>>>>>>> 96f66a51
localPort = 44191
externalPort = 3003

[[ports]]
localPort = 44495
externalPort = 3001

[[ports]]
localPort = 44735
externalPort = 5173

[[ports]]
localPort = 45327
externalPort = 5000

[[ports]]
localPort = 46127
externalPort = 4200

[env]
PORT = "5000"

[agent]
integrations = [
  "javascript_log_in_with_replit:1.0.0",
  "javascript_database:1.0.0",
  "javascript_supabase:1.0.0",
  "javascript_auth_all_persistance:1.0.0",
  "javascript_websocket:1.0.0",
]
expertMode = true

[workflows]
runButton = "Project"

[[workflows.workflow]]
name = "Project"
mode = "parallel"
author = "agent"

[[workflows.workflow.tasks]]
task = "workflow.run"
args = "Start application"

[[workflows.workflow]]
name = "Start application"
author = "agent"

[workflows.workflow.metadata]
outputType = "webview"

[[workflows.workflow.tasks]]
task = "shell.exec"
args = "npm run dev"
waitForPort = 5000<|MERGE_RESOLUTION|>--- conflicted
+++ resolved
@@ -16,13 +16,12 @@
 externalPort = 80
 
 [[ports]]
-<<<<<<< HEAD
+
 localPort = 40689
 externalPort = 6000
 
 [[ports]]
 localPort = 41089
-=======
 
 
 localPort = 37291
@@ -37,7 +36,7 @@
 
 
 localPort = 40689
->>>>>>> 96f66a51
+
 externalPort = 6000
 
 [[ports]]
@@ -54,11 +53,10 @@
 localPort = 44067
 externalPort = 3000
 
-<<<<<<< HEAD
+
 [[ports]]
-=======
 
->>>>>>> 96f66a51
+
 localPort = 44191
 externalPort = 3003
 
