modules = ["nodejs-20", "web", "postgresql-16"]
run = "npm run dev"
hidden = [".config", ".git", "generated-icon.png", "node_modules", "dist"]

[nix]
channel = "stable-25_05"
packages = ["postgresql_13"]

[deployment]
deploymentTarget = "autoscale"
build = ["npm", "run", "build"]
run = ["npm", "run"]

[[ports]]
localPort = 5000
externalPort = 80

[[ports]]
localPort = 24678
<<<<<<< HEAD
externalPort = 3000

[[ports]]
=======
externalPort = 3002

[[ports]]
localPort = 43923
externalPort = 3000

[[ports]]
>>>>>>> bf2d6dd7
localPort = 44191
externalPort = 3003

[[ports]]
localPort = 44495
externalPort = 3001

[[ports]]
localPort = 44735
externalPort = 5173

[[ports]]
localPort = 45327
externalPort = 5000

[[ports]]
localPort = 46127
externalPort = 4200

[env]
PORT = "5000"

[agent]
integrations = ["javascript_log_in_with_replit:1.0.0", "javascript_database:1.0.0", "javascript_supabase:1.0.0", "javascript_auth_all_persistance:1.0.0", "javascript_websocket:1.0.0"]
expertMode = true

[workflows]
runButton = "Project"

[[workflows.workflow]]
name = "Project"
mode = "parallel"
author = "agent"

[[workflows.workflow.tasks]]
task = "workflow.run"
args = "Start application"

[[workflows.workflow]]
name = "Start application"
author = "agent"

[workflows.workflow.metadata]
outputType = "webview"

[[workflows.workflow.tasks]]
task = "shell.exec"
args = "npm run dev"
waitForPort = 5000<|MERGE_RESOLUTION|>--- conflicted
+++ resolved
@@ -17,19 +17,16 @@
 
 [[ports]]
 localPort = 24678
-<<<<<<< HEAD
-externalPort = 3000
 
-[[ports]]
-=======
+
 externalPort = 3002
 
 [[ports]]
 localPort = 43923
+
 externalPort = 3000
 
 [[ports]]
->>>>>>> bf2d6dd7
 localPort = 44191
 externalPort = 3003
 
@@ -53,7 +50,13 @@
 PORT = "5000"
 
 [agent]
-integrations = ["javascript_log_in_with_replit:1.0.0", "javascript_database:1.0.0", "javascript_supabase:1.0.0", "javascript_auth_all_persistance:1.0.0", "javascript_websocket:1.0.0"]
+integrations = [
+  "javascript_log_in_with_replit:1.0.0",
+  "javascript_database:1.0.0",
+  "javascript_supabase:1.0.0",
+  "javascript_auth_all_persistance:1.0.0",
+  "javascript_websocket:1.0.0",
+]
 expertMode = true
 
 [workflows]
