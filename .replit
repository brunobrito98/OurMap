modules = ["nodejs-20", "web"]
run = "npm run dev"
hidden = [".config", ".git", "generated-icon.png", "node_modules", "dist"]

[nix]
channel = "stable-25_05"
packages = ["postgresql_13"]

[deployment]
deploymentTarget = "autoscale"
build = ["npm", "run", "build"]
run = ["npm", "run", "start"]

[[ports]]
localPort = 5000
externalPort = 80

[[ports]]
<<<<<<< HEAD
localPort = 24678
externalPort = 3003
=======
localPort = 44457
externalPort = 3002
>>>>>>> 4b7181c5

[[ports]]
localPort = 44495
externalPort = 3001

[[ports]]
localPort = 44735
externalPort = 5173

[[ports]]
localPort = 45327
externalPort = 5000

[[ports]]
localPort = 46127
externalPort = 4200

[[ports]]
localPort = 46563
externalPort = 3000

[env]
PORT = "5000"

[agent]
integrations = ["javascript_log_in_with_replit:1.0.0", "javascript_database:1.0.0", "javascript_supabase:1.0.0", "javascript_auth_all_persistance:1.0.0", "javascript_websocket:1.0.0"]
expertMode = true

[workflows]
runButton = "Project"

[[workflows.workflow]]
name = "Project"
mode = "parallel"
author = "agent"

[[workflows.workflow.tasks]]
task = "workflow.run"
args = "Start application"

[[workflows.workflow]]
name = "Start application"
author = "agent"

[workflows.workflow.metadata]
outputType = "webview"

[[workflows.workflow.tasks]]
task = "shell.exec"
args = "npm run dev"
waitForPort = 5000<|MERGE_RESOLUTION|>--- conflicted
+++ resolved
@@ -16,13 +16,13 @@
 externalPort = 80
 
 [[ports]]
-<<<<<<< HEAD
+
 localPort = 24678
 externalPort = 3003
-=======
+
 localPort = 44457
 externalPort = 3002
->>>>>>> 4b7181c5
+
 
 [[ports]]
 localPort = 44495
@@ -48,7 +48,13 @@
 PORT = "5000"
 
 [agent]
-integrations = ["javascript_log_in_with_replit:1.0.0", "javascript_database:1.0.0", "javascript_supabase:1.0.0", "javascript_auth_all_persistance:1.0.0", "javascript_websocket:1.0.0"]
+integrations = [
+  "javascript_log_in_with_replit:1.0.0",
+  "javascript_database:1.0.0",
+  "javascript_supabase:1.0.0",
+  "javascript_auth_all_persistance:1.0.0",
+  "javascript_websocket:1.0.0",
+]
 expertMode = true
 
 [workflows]
