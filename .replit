modules = ["nodejs-20", "web", "postgresql-16"]
run = "npm run dev"
hidden = [".config", ".git", "generated-icon.png", "node_modules", "dist"]

[nix]
channel = "stable-25_05"
packages = ["postgresql_13"]

[deployment]
deploymentTarget = "autoscale"
build = ["npm", "run", "build"]
run = ["npm", "run"]

[[ports]]
localPort = 5000
externalPort = 80

[[ports]]
localPort = 43923
<<<<<<< HEAD
=======
externalPort = 3000

[[ports]]


localPort = 40689
externalPort = 6000

[[ports]]


localPort = 41089


localPort = 40689


externalPort = 6000

[[ports]]

localPort = 44043
>>>>>>> e400f67d
externalPort = 3000

[[ports]]
localPort = 44191
externalPort = 3003

[[ports]]
localPort = 44495
externalPort = 3001

[[ports]]
localPort = 44735
externalPort = 5173

[[ports]]
localPort = 45327
externalPort = 5000

[[ports]]
localPort = 46127
externalPort = 4200

[env]
PORT = "5000"

[agent]
integrations = ["javascript_log_in_with_replit:1.0.0", "javascript_database:1.0.0", "javascript_supabase:1.0.0", "javascript_auth_all_persistance:1.0.0", "javascript_websocket:1.0.0"]
expertMode = true

[workflows]
runButton = "Project"

[[workflows.workflow]]
name = "Project"
mode = "parallel"
author = "agent"

[[workflows.workflow.tasks]]
task = "workflow.run"
args = "Start application"

[[workflows.workflow]]
name = "Start application"
author = "agent"

[workflows.workflow.metadata]
outputType = "webview"

[[workflows.workflow.tasks]]
task = "shell.exec"
args = "npm run dev"
waitForPort = 5000<|MERGE_RESOLUTION|>--- conflicted
+++ resolved
@@ -17,8 +17,6 @@
 
 [[ports]]
 localPort = 43923
-<<<<<<< HEAD
-=======
 externalPort = 3000
 
 [[ports]]
@@ -41,10 +39,23 @@
 [[ports]]
 
 localPort = 44043
->>>>>>> e400f67d
 externalPort = 3000
 
 [[ports]]
+
+localPort = 43945
+externalPort = 3002
+
+[[ports]]
+
+
+localPort = 44067
+externalPort = 3000
+
+
+[[ports]]
+
+
 localPort = 44191
 externalPort = 3003
 
@@ -68,7 +79,13 @@
 PORT = "5000"
 
 [agent]
-integrations = ["javascript_log_in_with_replit:1.0.0", "javascript_database:1.0.0", "javascript_supabase:1.0.0", "javascript_auth_all_persistance:1.0.0", "javascript_websocket:1.0.0"]
+integrations = [
+  "javascript_log_in_with_replit:1.0.0",
+  "javascript_database:1.0.0",
+  "javascript_supabase:1.0.0",
+  "javascript_auth_all_persistance:1.0.0",
+  "javascript_websocket:1.0.0",
+]
 expertMode = true
 
 [workflows]
