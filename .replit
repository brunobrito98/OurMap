--- conflicted
+++ resolved
@@ -1,42 +1,30 @@
-modules = ["nodejs-20", "web", "postgresql-16"]
+modules = ["nodejs-20", "web"]
 run = "npm run dev"
 hidden = [".config", ".git", "generated-icon.png", "node_modules", "dist"]
 
 [nix]
 channel = "stable-25_05"
-packages = ["postgresql_13"]
 
 [deployment]
 deploymentTarget = "autoscale"
 build = ["npm", "run", "build"]
-run = ["npm"]
+run = ["npm", "run", "start"]
 
 [[ports]]
 localPort = 5000
 externalPort = 80
 
 [[ports]]
-<<<<<<< HEAD
-=======
-localPort = 36909
-externalPort = 6000
+localPort = 34341
+externalPort = 3000
 
 [[ports]]
-localPort = 43625
-externalPort = 6000
-
-[[ports]]
->>>>>>> 25f2259f
 localPort = 43671
 externalPort = 5000
 
 [[ports]]
 localPort = 43923
 externalPort = 3000
-
-[[ports]]
-localPort = 44037
-externalPort = 3003
 
 [[ports]]
 localPort = 44495
@@ -49,10 +37,6 @@
 [[ports]]
 localPort = 45327
 externalPort = 5000
-
-[[ports]]
-localPort = 45959
-externalPort = 3002
 
 [[ports]]
 localPort = 46127
