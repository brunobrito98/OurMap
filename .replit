--- conflicted
+++ resolved
@@ -16,8 +16,8 @@
 externalPort = 80
 
 [[ports]]
-<<<<<<< HEAD
-=======
+
+
 localPort = 37291
 externalPort = 3000
 
@@ -28,23 +28,23 @@
 
 [[ports]]
 
->>>>>>> 70b2d64e
+
 localPort = 40689
 externalPort = 6000
 
 [[ports]]
-<<<<<<< HEAD
+
 localPort = 44043
 externalPort = 3000
 
 [[ports]]
-=======
+
 localPort = 43945
 externalPort = 3002
 
 [[ports]]
 
->>>>>>> 70b2d64e
+
 localPort = 44191
 externalPort = 3003
 
