modules = ["nodejs-20", "web", "postgresql-16"]
run = "npm run dev"
hidden = [".config", ".git", "generated-icon.png", "node_modules", "dist"]

[nix]
channel = "stable-25_05"
packages = ["postgresql_13"]

[deployment]
deploymentTarget = "autoscale"
build = ["npm", "run", "build"]
run = ["npm", "run"]

[[ports]]
localPort = 5000
externalPort = 80

[[ports]]
<<<<<<< HEAD
localPort = 43923
externalPort = 3000

[[ports]]
=======

localPort = 40689
externalPort = 6000

[[ports]]
localPort = 41089


localPort = 37291
externalPort = 3000

[[ports]]
localPort = 40689
externalPort = 6000

[[ports]]


localPort = 41089


localPort = 40689


externalPort = 6000

[[ports]]

localPort = 44043
externalPort = 3000

[[ports]]

localPort = 43945
externalPort = 3002

[[ports]]


localPort = 44067
externalPort = 3000


[[ports]]


>>>>>>> 3d4d5c40
localPort = 44191
externalPort = 3003

[[ports]]
localPort = 44495
externalPort = 3001

[[ports]]
localPort = 44735
externalPort = 5173

[[ports]]
localPort = 45327
externalPort = 5000

[[ports]]
localPort = 46127
externalPort = 4200

[env]
PORT = "5000"

[agent]
integrations = ["javascript_log_in_with_replit:1.0.0", "javascript_database:1.0.0", "javascript_supabase:1.0.0", "javascript_auth_all_persistance:1.0.0", "javascript_websocket:1.0.0"]
expertMode = true

[workflows]
runButton = "Project"

[[workflows.workflow]]
name = "Project"
mode = "parallel"
author = "agent"

[[workflows.workflow.tasks]]
task = "workflow.run"
args = "Start application"

[[workflows.workflow]]
name = "Start application"
author = "agent"

[workflows.workflow.metadata]
outputType = "webview"

[[workflows.workflow.tasks]]
task = "shell.exec"
args = "npm run dev"
waitForPort = 5000<|MERGE_RESOLUTION|>--- conflicted
+++ resolved
@@ -16,24 +16,12 @@
 externalPort = 80
 
 [[ports]]
-<<<<<<< HEAD
 localPort = 43923
 externalPort = 3000
 
 [[ports]]
-=======
-
-localPort = 40689
-externalPort = 6000
-
-[[ports]]
-localPort = 41089
 
 
-localPort = 37291
-externalPort = 3000
-
-[[ports]]
 localPort = 40689
 externalPort = 6000
 
@@ -68,7 +56,6 @@
 [[ports]]
 
 
->>>>>>> 3d4d5c40
 localPort = 44191
 externalPort = 3003
 
@@ -92,7 +79,13 @@
 PORT = "5000"
 
 [agent]
-integrations = ["javascript_log_in_with_replit:1.0.0", "javascript_database:1.0.0", "javascript_supabase:1.0.0", "javascript_auth_all_persistance:1.0.0", "javascript_websocket:1.0.0"]
+integrations = [
+  "javascript_log_in_with_replit:1.0.0",
+  "javascript_database:1.0.0",
+  "javascript_supabase:1.0.0",
+  "javascript_auth_all_persistance:1.0.0",
+  "javascript_websocket:1.0.0",
+]
 expertMode = true
 
 [workflows]
